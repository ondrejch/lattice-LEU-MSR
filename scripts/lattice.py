--- conflicted
+++ resolved
@@ -22,11 +22,7 @@
     "nafrbf2": "46%NaF + 33%RbF + 21%UF4",
     "nafzrf" : "49%NaF + 38%ZrF4 + 13%UF4",
     "nafkf"  : "50.5%NaF + 21.5%KF + 28%UF4",
-<<<<<<< HEAD
-    "nacl"   : "58%NaCl + 42%UCl3"}
-=======
     "nacl"   : "66.6%NaCl + 33.4%UCl3"}
->>>>>>> 82a9309a
 
 NUCLEAR_DATA_LIBS = {'ENDF7', 'ENDF8', 'JEFF33'}
 
